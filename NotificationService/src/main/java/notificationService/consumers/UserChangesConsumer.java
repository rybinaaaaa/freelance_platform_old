package notificationService.consumers;

import com.fasterxml.jackson.core.JsonProcessingException;
import com.fasterxml.jackson.databind.ObjectMapper;
import lombok.extern.slf4j.Slf4j;
<<<<<<< HEAD
import notificationService.service.EmailSenderService;
import org.springframework.beans.factory.annotation.Autowired;
=======
import notificationService.notificationStrategies.SendAllUsersStrategy;
import notificationService.notificationStrategies.SendCustomerStrategy;
import notificationService.notificationStrategies.SendEmailStrategy;
import notificationService.notificationStrategies.SendFreelancerStrategy;
import notificationService.service.EmailSenderService;
import notificationService.service.NotificationSender;
import org.apache.kafka.clients.consumer.ConsumerRecord;
>>>>>>> 03b1db41
import org.springframework.kafka.annotation.KafkaListener;
import org.springframework.stereotype.Component;
import org.springframework.web.reactive.function.client.WebClient;



<<<<<<< HEAD
    private final ObjectMapper mapper;
    private final EmailSenderService emailSenderService;

    @Autowired
    public UserChangesConsumer(ObjectMapper mapper, EmailSenderService emailSenderService) {
        this.mapper = mapper;
        this.emailSenderService = emailSenderService;
=======
@Slf4j
@Component
public class UserChangesConsumer extends ChangesConsumer {

    public UserChangesConsumer(ObjectMapper mapper, NotificationSender notificationSender, EmailSenderService emailSenderService, WebClient webClient) {
        super(mapper, notificationSender, emailSenderService, webClient);
>>>>>>> 03b1db41
    }

    @KafkaListener(
            topics = {"user_created","user_updated","user_deleted"},
            groupId = "myGroup"
    )
<<<<<<< HEAD
    public void consumeUserChange(String message) {
        try {
            Map<String, String> userMap = mapper.readValue(message, Map.class);

            String email = userMap.get("email");
            String username = userMap.get("username");
            String firstName = userMap.get("firstName");
            String lastName = userMap.get("lastName");
            String fullName = firstName + " " + lastName;

            String body = "Hi " + username + ", your account was successfully created.\nEmail - " + email + "\nFull name - " + fullName;

            emailSenderService.sendEmail(email, "account successfully created", body);
            log.info(String.format("Message received for user %s, with email - %s", username, email));
        } catch (Exception e) {
            e.printStackTrace();
=======
    public void consumeChange(ConsumerRecord<String, String> record) throws JsonProcessingException {
        String userJson = record.value();
        log.info("Received message: {}", userJson);
        String topic = record.topic();

        String username = mapper.readTree(userJson).get("username").asText();


        SendEmailStrategy sendEmailStrategy;
        switch (topic) {
            case "user_created" -> {
                sendEmailStrategy = new SendCustomerStrategy(webClient, emailSenderService, mapper);
                notificationSender.setStrategy(sendEmailStrategy);
                notificationSender.sendEmail(
                        null,
                        userJson,
                        "Your account has been created!",
                        String.format("Congratulations! You have successfully created your account : '%s'", username));
            }
            case "user_updated" -> {
                sendEmailStrategy = new SendCustomerStrategy(webClient, emailSenderService, mapper);
                notificationSender.setStrategy(sendEmailStrategy);
                notificationSender.sendEmail(
                        null,
                        userJson,
                        "Your profile has been updated!",
                        String.format("Your profile '%s' has been successfully updated' ", username));
            }
            case "user_deleted" -> {
                sendEmailStrategy = new SendCustomerStrategy(webClient, emailSenderService, mapper);
                notificationSender.setStrategy(sendEmailStrategy);
                notificationSender.sendEmail(
                        null,
                        userJson,
                        "Your account has been deleted",
                        String.format("Your account '%s' has been successfully deleted' ", username));
            }

>>>>>>> 03b1db41
        }
    }

}<|MERGE_RESOLUTION|>--- conflicted
+++ resolved
@@ -3,10 +3,6 @@
 import com.fasterxml.jackson.core.JsonProcessingException;
 import com.fasterxml.jackson.databind.ObjectMapper;
 import lombok.extern.slf4j.Slf4j;
-<<<<<<< HEAD
-import notificationService.service.EmailSenderService;
-import org.springframework.beans.factory.annotation.Autowired;
-=======
 import notificationService.notificationStrategies.SendAllUsersStrategy;
 import notificationService.notificationStrategies.SendCustomerStrategy;
 import notificationService.notificationStrategies.SendEmailStrategy;
@@ -14,53 +10,24 @@
 import notificationService.service.EmailSenderService;
 import notificationService.service.NotificationSender;
 import org.apache.kafka.clients.consumer.ConsumerRecord;
->>>>>>> 03b1db41
 import org.springframework.kafka.annotation.KafkaListener;
 import org.springframework.stereotype.Component;
 import org.springframework.web.reactive.function.client.WebClient;
 
 
 
-<<<<<<< HEAD
-    private final ObjectMapper mapper;
-    private final EmailSenderService emailSenderService;
-
-    @Autowired
-    public UserChangesConsumer(ObjectMapper mapper, EmailSenderService emailSenderService) {
-        this.mapper = mapper;
-        this.emailSenderService = emailSenderService;
-=======
 @Slf4j
 @Component
 public class UserChangesConsumer extends ChangesConsumer {
 
     public UserChangesConsumer(ObjectMapper mapper, NotificationSender notificationSender, EmailSenderService emailSenderService, WebClient webClient) {
         super(mapper, notificationSender, emailSenderService, webClient);
->>>>>>> 03b1db41
     }
 
     @KafkaListener(
             topics = {"user_created","user_updated","user_deleted"},
             groupId = "myGroup"
     )
-<<<<<<< HEAD
-    public void consumeUserChange(String message) {
-        try {
-            Map<String, String> userMap = mapper.readValue(message, Map.class);
-
-            String email = userMap.get("email");
-            String username = userMap.get("username");
-            String firstName = userMap.get("firstName");
-            String lastName = userMap.get("lastName");
-            String fullName = firstName + " " + lastName;
-
-            String body = "Hi " + username + ", your account was successfully created.\nEmail - " + email + "\nFull name - " + fullName;
-
-            emailSenderService.sendEmail(email, "account successfully created", body);
-            log.info(String.format("Message received for user %s, with email - %s", username, email));
-        } catch (Exception e) {
-            e.printStackTrace();
-=======
     public void consumeChange(ConsumerRecord<String, String> record) throws JsonProcessingException {
         String userJson = record.value();
         log.info("Received message: {}", userJson);
@@ -99,7 +66,6 @@
                         String.format("Your account '%s' has been successfully deleted' ", username));
             }
 
->>>>>>> 03b1db41
         }
     }
 
