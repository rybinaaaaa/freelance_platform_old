--- conflicted
+++ resolved
@@ -1,19 +1,18 @@
 package freelanceplatform.data;
 
 import freelanceplatform.model.Feedback;
+import freelanceplatform.model.User;
 import org.springframework.data.repository.CrudRepository;
 import org.springframework.stereotype.Repository;
 
+import java.util.List;
+
 @Repository
-<<<<<<< HEAD
-public interface FeedBackRepository extends CrudRepository<Feedback, Integer> {
-=======
 public interface FeedbackRepository extends CrudRepository<Feedback, Integer> {
+
     List<Feedback> findAll();
 
     List<Feedback> findByReceiver(User receiver);
 
     List<Feedback> findBySender(User sender);
-
->>>>>>> 2e434d91
 }