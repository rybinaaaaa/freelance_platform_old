package freelanceplatform.services;

import freelanceplatform.data.ProposalRepository;
import freelanceplatform.data.ResumeRepository;
import freelanceplatform.data.UserRepository;
import freelanceplatform.dto.Mapper;
import freelanceplatform.exceptions.NotFoundException;
import freelanceplatform.exceptions.ValidationException;
import freelanceplatform.kafka.UserChangesProducer;
import freelanceplatform.model.Proposal;
import freelanceplatform.model.Resume;
import freelanceplatform.model.User;
import lombok.extern.slf4j.Slf4j;
import org.springframework.beans.factory.annotation.Autowired;
import org.springframework.cache.annotation.CacheConfig;
import org.springframework.cache.annotation.CacheEvict;
import org.springframework.cache.annotation.CachePut;
import org.springframework.cache.annotation.Cacheable;
import org.springframework.context.annotation.Lazy;
import org.springframework.security.crypto.password.PasswordEncoder;
import org.springframework.stereotype.Service;
import org.springframework.transaction.annotation.Transactional;

import java.util.Objects;
import java.util.Optional;

import static freelanceplatform.kafka.topics.UserChangesTopic.UserCreated;

/**
 * The User service
 */
@Service
@CacheConfig(cacheNames={"users"})
@Slf4j
public class UserService {
    private final UserRepository userRepository;
    private final ResumeRepository resumeRepository;
    private final ProposalRepository proposalRepository;
    private final PasswordEncoder passwordEncoder;
    private final UserChangesProducer userChangesProducer;
    private final Mapper mapper;
//    private final String USER_CREATED_TOPIC = "user_created";

    @Autowired
    public UserService(UserRepository userRepository, ResumeRepository resumeRepository, ProposalRepository proposalRepository,
                       PasswordEncoder passwordEncoder, UserChangesProducer userChangesProducer, @Lazy Mapper mapper) {
        this.userRepository = userRepository;
        this.resumeRepository = resumeRepository;
        this.proposalRepository = proposalRepository;
        this.passwordEncoder = passwordEncoder;
        this.userChangesProducer = userChangesProducer;
        this.mapper = mapper;
    }

    /**
     * Returns User by id
     * @param id user's id
     * @return user
     */
    @Transactional
    @Cacheable
    public User find(Integer id) {
        Objects.requireNonNull(id);
        Optional<User> userOptional = userRepository.findById(id);
        if (userOptional.isEmpty()) throw new NotFoundException("User with id " + id + " not found");
        log.info("User with id {} has been added to cache", id);
        return userOptional.get();
    }

    /**
     * Return User by username
     * @param username user's username
     * @return user
     */
    @Transactional
    public User findByUsername(String username) {
        Objects.requireNonNull(username);
        Optional<User> userOptional = userRepository.getByUsername(username);
        if (userOptional.isEmpty()) throw new NotFoundException("User with username " + username + " not found");
        return userOptional.get();
    }

    /**
     * Find a freelancer by proposal ID.
     * @param  proposalId   the ID of the proposal to search
     * @return              the freelancer associated with the proposal
     */
    @Transactional
    public User findFreelancerByProposalId(Integer proposalId) {
        Objects.requireNonNull(proposalId);
        final Proposal proposal = proposalRepository.findById(proposalId)
                .orElseThrow(() -> new NotFoundException("Proposal with id " + proposalId + " not found"));
        return proposal.getFreelancer();
    }

    /**
     * Returns all users
     * @return all users
     */
    @Transactional
    public Iterable<User> findAll() {
        return userRepository.findAll();
    }

    /**
     * Saves the user
     * @param user to save
     */
    @Transactional
    public void save(User user){
        Objects.requireNonNull(user);
        if (userRepository.existsByUsername(user.getUsername())) {
            throw new ValidationException("User with this username is already exist");
        }
        user.encodePassword(passwordEncoder);
        userRepository.save(user);
<<<<<<< HEAD
//        userChangesProducer.sendMessage(USER_CREATED_TOPIC, mapper.convertUserToJson(user));
=======
>>>>>>> 9ea3eef5
        userChangesProducer.sendMessage(mapper.convertUserToJson(user), UserCreated);
    }

    /**
     * Updates the user
     * @param user the user data to update
     * @return updated user
     */
    @Transactional
    @CachePut(key = "#user.id")
    public User update(User user){
        Objects.requireNonNull(user);
        if (exists(user.getId())) {
            user.encodePassword(passwordEncoder);
            System.out.println(user.toString());
            return userRepository.save(user);
        } else {
            throw new NotFoundException("User with id " + user.getId() + " not found");
        }
    }

    /**
     * Deletes user
     * @param user
     */
    @Transactional
    @CacheEvict(key = "#user.id")
    public void delete(User user){
        Objects.requireNonNull(user);
        if (exists(user.getId())) {
            userRepository.delete(user);
        } else {
            throw new NotFoundException("User with id " + user.getId() + " not found");
        }
    }

    /**
     * Checks if user exists
     * @param id user's id
     * @return true if exists / false if not
     */
    public boolean exists(Integer id){
        Objects.requireNonNull(id);
        return userRepository.existsById(id);
    }

    /**
     * Saves user's resume
     * @param filename resume name
     * @param content resume content
     * @param user user to add this resume
     */
    @Transactional
    public void saveResume(String filename, byte[] content, User user) {
        if (content.length == 0 || filename.equals("")) throw new ValidationException("Bad inputs");
        Resume resume = new Resume();
        resume.setFilename(filename);
        resume.setContent(content);
        resume.setUser(user);
        resumeRepository.save(resume);
    }

    /**
     * Returns user's resume
     * @param user whose resume to find
     * @return resume
     */
    @Transactional
    public Resume getUsersResume(User user) {
        Optional<Resume> resume = resumeRepository.findByUserId(user.getId());
        if (resume.isEmpty()) throw new NotFoundException("Resume for user with id " + user.getId() + " not found");
        return resume.get();
    }

}<|MERGE_RESOLUTION|>--- conflicted
+++ resolved
@@ -39,7 +39,6 @@
     private final PasswordEncoder passwordEncoder;
     private final UserChangesProducer userChangesProducer;
     private final Mapper mapper;
-//    private final String USER_CREATED_TOPIC = "user_created";
 
     @Autowired
     public UserService(UserRepository userRepository, ResumeRepository resumeRepository, ProposalRepository proposalRepository,
@@ -114,10 +113,7 @@
         }
         user.encodePassword(passwordEncoder);
         userRepository.save(user);
-<<<<<<< HEAD
 //        userChangesProducer.sendMessage(USER_CREATED_TOPIC, mapper.convertUserToJson(user));
-=======
->>>>>>> 9ea3eef5
         userChangesProducer.sendMessage(mapper.convertUserToJson(user), UserCreated);
     }
 
